--- conflicted
+++ resolved
@@ -57,7 +57,14 @@
             "changes": []
         },
         {
-<<<<<<< HEAD
+            "type": "org.gradle.api.file.ConfigurableFileCollection",
+            "member": "Class org.gradle.api.file.ConfigurableFileCollection",
+            "acceptation": "Introduce new abstraction for lazy types",
+            "changes": [
+                "org.gradle.api.provider.HasConfigurableValue"
+            ]
+        },
+        {
             "type": "org.gradle.api.artifacts.repositories.IvyArtifactRepository",
             "member": "Class org.gradle.api.artifacts.repositories.IvyArtifactRepository",
             "acceptation": "Common methods extracted to UrlArtifactRepository",
@@ -71,13 +78,6 @@
             "acceptation": "Common methods extracted to UrlArtifactRepository",
             "changes": [
                 "org.gradle.api.artifacts.repositories.UrlArtifactRepository"
-=======
-            "type": "org.gradle.api.file.ConfigurableFileCollection",
-            "member": "Class org.gradle.api.file.ConfigurableFileCollection",
-            "acceptation": "Introduce new abstraction for lazy types",
-            "changes": [
-                "org.gradle.api.provider.HasConfigurableValue"
->>>>>>> 6412a918
             ]
         }
     ]
