/*
 * Copyright 2010 the original author or authors.
 *
 * Licensed under the Apache License, Version 2.0 (the "License");
 * you may not use this file except in compliance with the License.
 * You may obtain a copy of the License at
 *
 *      http://www.apache.org/licenses/LICENSE-2.0
 *
 * Unless required by applicable law or agreed to in writing, software
 * distributed under the License is distributed on an "AS IS" BASIS,
 * WITHOUT WARRANTIES OR CONDITIONS OF ANY KIND, either express or implied.
 * See the License for the specific language governing permissions and
 * limitations under the License.
 */

package org.gradle.api.internal.artifacts.configurations

import org.gradle.api.artifacts.Configuration
import org.gradle.api.artifacts.UnknownConfigurationException
import org.gradle.api.internal.CollectionCallbackActionDecorator
import org.gradle.api.internal.DocumentationRegistry
import org.gradle.api.internal.DomainObjectContext
import org.gradle.api.internal.artifacts.ComponentSelectorConverter
import org.gradle.api.internal.artifacts.ConfigurationResolver
import org.gradle.api.internal.artifacts.DefaultModuleIdentifier
import org.gradle.api.internal.artifacts.ImmutableModuleIdentifierFactory
import org.gradle.api.internal.artifacts.component.ComponentIdentifierFactory
import org.gradle.api.internal.artifacts.dsl.PublishArtifactNotationParserFactory
import org.gradle.api.internal.artifacts.dsl.dependencies.DependencyLockingProvider
import org.gradle.api.internal.artifacts.ivyservice.dependencysubstitution.DependencySubstitutionRules
import org.gradle.api.internal.artifacts.ivyservice.moduleconverter.LocalComponentMetadataBuilder
import org.gradle.api.internal.attributes.ImmutableAttributesFactory
import org.gradle.api.internal.file.TestFiles
import org.gradle.api.internal.initialization.RootScriptDomainObjectContext
import org.gradle.api.internal.project.ProjectStateRegistry
import org.gradle.api.internal.tasks.TaskResolver
import org.gradle.configuration.internal.UserCodeApplicationContext
import org.gradle.internal.event.ListenerManager
import org.gradle.internal.model.CalculatedValueContainerFactory
import org.gradle.internal.operations.BuildOperationExecutor
import org.gradle.internal.reflect.Instantiator
import org.gradle.internal.typeconversion.NotationParser
import org.gradle.internal.work.WorkerThreadRegistry
import org.gradle.util.AttributeTestUtil
import org.gradle.util.TestUtil
import org.gradle.vcs.internal.VcsMappingsStore
import spock.lang.Specification

class DefaultConfigurationContainerTest extends Specification {

    private ConfigurationResolver resolver = Mock(ConfigurationResolver)
    private ListenerManager listenerManager = Stub(ListenerManager.class)
    private DependencyMetaDataProvider metaDataProvider = Mock(DependencyMetaDataProvider.class)
    private LocalComponentMetadataBuilder metaDataBuilder = Mock(LocalComponentMetadataBuilder)
    private ComponentIdentifierFactory componentIdentifierFactory = Mock(ComponentIdentifierFactory)
    private DependencySubstitutionRules globalSubstitutionRules = Mock(DependencySubstitutionRules)
    private VcsMappingsStore vcsMappingsInternal = Mock(VcsMappingsStore)
    private BuildOperationExecutor buildOperationExecutor = Mock(BuildOperationExecutor)
    private TaskResolver taskResolver = Mock(TaskResolver)
    private DependencyLockingProvider lockingProvider = Mock(DependencyLockingProvider)
    private ProjectStateRegistry projectStateRegistry = Mock(ProjectStateRegistry)
    private DocumentationRegistry documentationRegistry = Mock(DocumentationRegistry)
    private CollectionCallbackActionDecorator callbackActionDecorator = Mock()
    private UserCodeApplicationContext userCodeApplicationContext = Mock()
    private CalculatedValueContainerFactory calculatedValueContainerFactory = Mock()
    private Instantiator instantiator = TestUtil.instantiatorFactory().decorateLenient()
    private ImmutableAttributesFactory immutableAttributesFactory = AttributeTestUtil.attributesFactory()
    private ImmutableModuleIdentifierFactory moduleIdentifierFactory = Mock() {
        module(_, _) >> { args ->
            DefaultModuleIdentifier.newId(*args)
        }
    }
    private ComponentSelectorConverter componentSelectorConverter = Mock()
    private DomainObjectContext domainObjectContext = new RootScriptDomainObjectContext()
    private DefaultConfigurationFactory configurationFactory = new DefaultConfigurationFactory(
        instantiator,
        resolver,
        listenerManager,
        metaDataProvider,
        domainObjectContext,
        TestFiles.fileCollectionFactory(),
        buildOperationExecutor,
        new PublishArtifactNotationParserFactory(
            instantiator,
            metaDataProvider,
            taskResolver
        ),
        immutableAttributesFactory,
        documentationRegistry,
        userCodeApplicationContext,
        projectStateRegistry,
        Mock(WorkerThreadRegistry),
        TestUtil.domainObjectCollectionFactory(),
        calculatedValueContainerFactory
    )
    private DefaultConfigurationContainer configurationContainer = instantiator.newInstance(DefaultConfigurationContainer.class,
        instantiator,
        metaDataProvider,
        metaDataBuilder,
        globalSubstitutionRules,
        vcsMappingsInternal,
        componentIdentifierFactory,
        immutableAttributesFactory,
        moduleIdentifierFactory,
        componentSelectorConverter,
        lockingProvider,
        projectStateRegistry,
        callbackActionDecorator,
        Mock(NotationParser),
        TestUtil.objectFactory(),
<<<<<<< HEAD
        TestFiles.resolver()
=======
        configurationFactory
>>>>>>> edd78453
    )

    def addsNewConfigurationWhenConfiguringSelf() {
        when:
        configurationContainer.configure {
            newConf
        }

        then:
        configurationContainer.findByName('newConf') != null
        configurationContainer.newConf != null
    }

    def doesNotAddNewConfigurationWhenNotConfiguringSelf() {
        when:
        configurationContainer.getByName('unknown')

        then:
        thrown(UnknownConfigurationException)
    }

    def makesExistingConfigurationAvailableAsProperty() {
        when:
        Configuration configuration = configurationContainer.create('newConf')

        then:
        configuration != null
        configurationContainer.getByName("newConf").is(configuration)
        configurationContainer.newConf.is(configuration)
    }

    def addsNewConfigurationWithClosureWhenConfiguringSelf() {
        when:
        String someDesc = 'desc1'
        configurationContainer.configure {
            newConf {
                description = someDesc
            }
        }

        then:
        configurationContainer.newConf.getDescription() == someDesc
    }

    def makesExistingConfigurationAvailableAsConfigureMethod() {
        when:
        String someDesc = 'desc1'
        configurationContainer.create('newConf')
        Configuration configuration = configurationContainer.newConf {
            description = someDesc
        }

        then:
        configuration.getDescription() == someDesc
    }

    def makesExistingConfigurationAvailableAsConfigureMethodWhenConfiguringSelf() {
        when:
        String someDesc = 'desc1'
        Configuration configuration = configurationContainer.create('newConf')
        configurationContainer.configure {
            newConf {
                description = someDesc
            }
        }

        then:
        configuration.getDescription() == someDesc
    }

    def newConfigurationWithNonClosureParametersShouldThrowMissingMethodEx() {
        when:
        configurationContainer.newConf('a', 'b')

        then:
        thrown MissingMethodException
    }
}<|MERGE_RESOLUTION|>--- conflicted
+++ resolved
@@ -109,11 +109,7 @@
         callbackActionDecorator,
         Mock(NotationParser),
         TestUtil.objectFactory(),
-<<<<<<< HEAD
-        TestFiles.resolver()
-=======
         configurationFactory
->>>>>>> edd78453
     )
 
     def addsNewConfigurationWhenConfiguringSelf() {
