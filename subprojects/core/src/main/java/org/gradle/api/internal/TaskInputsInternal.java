--- conflicted
+++ resolved
@@ -17,10 +17,6 @@
 package org.gradle.api.internal;
 
 import org.gradle.api.internal.tasks.TaskDependencyContainer;
-<<<<<<< HEAD
-import org.gradle.api.internal.tasks.TaskInputFilePropertyBuilderInternal;
-=======
->>>>>>> 7355c62a
 import org.gradle.api.tasks.TaskInputs;
 import org.gradle.internal.properties.PropertyVisitor;
 
@@ -30,13 +26,4 @@
      * Calls the corresponding visitor methods for all inputs added via the runtime API.
      */
     void visitRegisteredProperties(PropertyVisitor visitor);
-
-    @Override
-    TaskInputFilePropertyBuilderInternal files(Object... paths);
-
-    @Override
-    TaskInputFilePropertyBuilderInternal file(Object path);
-
-    @Override
-    TaskInputFilePropertyBuilderInternal dir(Object dirPath);
 }