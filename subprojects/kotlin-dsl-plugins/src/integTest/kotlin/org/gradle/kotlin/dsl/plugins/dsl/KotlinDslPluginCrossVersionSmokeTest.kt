/*
 * Copyright 2022 the original author or authors.
 *
 * Licensed under the Apache License, Version 2.0 (the "License");
 * you may not use this file except in compliance with the License.
 * You may obtain a copy of the License at
 *
 *      http://www.apache.org/licenses/LICENSE-2.0
 *
 * Unless required by applicable law or agreed to in writing, software
 * distributed under the License is distributed on an "AS IS" BASIS,
 * WITHOUT WARRANTIES OR CONDITIONS OF ANY KIND, either express or implied.
 * See the License for the specific language governing permissions and
 * limitations under the License.
 */

package org.gradle.kotlin.dsl.plugins.dsl

import org.gradle.integtests.fixtures.executer.GradleContextualExecuter
import org.gradle.integtests.fixtures.versions.KotlinGradlePluginVersions
import org.gradle.kotlin.dsl.fixtures.AbstractKotlinIntegrationTest
import org.gradle.kotlin.dsl.support.expectedKotlinDslPluginsVersion
import org.hamcrest.CoreMatchers.containsString
import org.hamcrest.MatcherAssert.assertThat
import org.junit.Test


/**
 * Assert that the cross-version protocol between `:kotlin-dsl-plugins` and `:kotlin-dsl-provider-plugins` is not broken.
 */
class KotlinDslPluginCrossVersionSmokeTest : AbstractKotlinIntegrationTest() {

    // Previous versions depend on Kotlin that is not supported with Gradle >= 8.0
    val oldestSupportedKotlinDslPluginVersion = "3.2.4"

    @Test
    fun `can run with first version of kotlin-dsl plugin supporting Gradle 8_0`() {

        assumeNonEmbeddedGradleExecuter()

        withDefaultSettingsIn("buildSrc")
        withBuildScriptIn("buildSrc", scriptWithKotlinDslPlugin(oldestSupportedKotlinDslPluginVersion)).appendText(
            """
            tasks.withType<org.jetbrains.kotlin.gradle.tasks.KotlinCompile>().configureEach {
                kotlinOptions.freeCompilerArgs += "-Xskip-metadata-version-check"
            }
            """
        )
        withFile("buildSrc/src/main/kotlin/some.gradle.kts", """println("some!")""")

        withDefaultSettings()
        withBuildScript("""plugins { id("some") }""")

        expectConventionDeprecations()
        expectKotlinDslPluginDeprecation()
        if (GradleContextualExecuter.isConfigCache()) {
            expectForUseAtConfigurationTimeDeprecation()
        }

        build("help").apply {

            assertThat(
                output,
                containsString("This version of Gradle expects version '$expectedKotlinDslPluginsVersion' of the `kotlin-dsl` plugin but version '$oldestSupportedKotlinDslPluginVersion' has been applied to project ':buildSrc'. Let Gradle control the version of `kotlin-dsl` by removing any explicit `kotlin-dsl` version constraints from your build logic.")
            )

            assertThat(
                output,
                containsString("some!")
            )
        }
    }

    @Test
<<<<<<< HEAD
    fun `can run first version of kotlin-dsl plugin supporting lazy property assignment with deprecation warning`() {

        assumeNonEmbeddedGradleExecuter()
        val testedVersion = "4.0.2"
        val blessedVersion = org.gradle.kotlin.dsl.support.expectedKotlinDslPluginsVersion

        withDefaultSettingsIn("buildSrc")
        withBuildScriptIn("buildSrc", scriptWithKotlinDslPlugin(testedVersion))
        withFile("buildSrc/src/main/kotlin/some.gradle.kts", """println("some!")""")

        withDefaultSettings()
        withBuildScript("""plugins { id("some") }""")

        executer.expectDocumentedDeprecationWarning("Internal class org.gradle.kotlin.dsl.assignment.internal.KotlinDslAssignment has been deprecated. This is scheduled to be removed in Gradle 9.0. The class was most likely loaded from `kotlin-dsl` plugin version 4.1.0 or earlier version used in the build: avoid specifying a version for `kotlin-dsl` plugin.")
        executer.expectDocumentedDeprecationWarning("The Project.getConvention() method has been deprecated. This is scheduled to be removed in Gradle 9.0. Consult the upgrading guide for further information: https://docs.gradle.org/current/userguide/upgrading_version_8.html#deprecated_access_to_conventions")
=======
    fun `can build plugin for oldest supported Kotlin language version`() {

        // Kotlin version leaks on the classpath when running embedded
        assumeNonEmbeddedGradleExecuter()

        val oldestKotlinLanguageVersion = KotlinGradlePluginVersions.getLANGUAGE_VERSIONS().first()

        withDefaultSettingsIn("producer")
        withBuildScriptIn("producer", scriptWithKotlinDslPlugin()).appendText(
            """
            tasks.withType<org.jetbrains.kotlin.gradle.tasks.KotlinCompile>().configureEach {
                compilerOptions {
                    languageVersion = org.jetbrains.kotlin.gradle.dsl.KotlinVersion.fromVersion("$oldestKotlinLanguageVersion")
                    apiVersion = org.jetbrains.kotlin.gradle.dsl.KotlinVersion.fromVersion("$oldestKotlinLanguageVersion")
                }
            }
            """
        )
        withFile("producer/src/main/kotlin/some.gradle.kts", """println("some!")""")

        withDefaultSettings().appendText("""includeBuild("producer")""")
        withBuildScript("""plugins { id("some") }""")

        executer.expectDeprecationWarning("w: Language version $oldestKotlinLanguageVersion is deprecated and its support will be removed in a future version of Kotlin")

        build("help").apply {
            assertThat(output, containsString("some!"))
        }
    }

    @Test
    fun `can build plugin for previous unsupported Kotlin language version`() {

        // Kotlin version leaks on the classpath when running embedded
        assumeNonEmbeddedGradleExecuter()

        val previousKotlinLanguageVersion = "1.2"

        withDefaultSettingsIn("producer")
        withBuildScriptIn("producer",
            """
            plugins {
                `kotlin-dsl` version "$oldestSupportedKotlinDslPluginVersion"
            }

            $repositoriesBlock

            tasks.withType<org.jetbrains.kotlin.gradle.tasks.KotlinCompile>().configureEach {
                // compilerOptions {
                //     languageVersion = org.jetbrains.kotlin.gradle.dsl.KotlinVersion.fromVersion("$previousKotlinLanguageVersion")
                //     apiVersion = org.jetbrains.kotlin.gradle.dsl.KotlinVersion.fromVersion("$previousKotlinLanguageVersion")
                // }
                kotlinOptions {
                    languageVersion = "$previousKotlinLanguageVersion"
                    apiVersion = "$previousKotlinLanguageVersion"
                    freeCompilerArgs += "-Xskip-metadata-version-check"
                }
            }
            """
        )
        withFile("producer/src/main/kotlin/some.gradle.kts", """println("some!")""")

        withDefaultSettings().appendText("""includeBuild("producer")""")
        withBuildScript("""plugins { id("some") }""")

        expectConventionDeprecations()
        expectKotlinDslPluginDeprecation()
        if (GradleContextualExecuter.isConfigCache()) {
            expectForUseAtConfigurationTimeDeprecation()
        }

        build("help").apply {
            assertThat(output, containsString("some!"))
        }
    }

    private
    fun expectConventionDeprecations() {
        executer.expectDocumentedDeprecationWarning(
            "The Project.getConvention() method has been deprecated. " +
                "This is scheduled to be removed in Gradle 9.0. " +
                "Consult the upgrading guide for further information: " +
                "https://docs.gradle.org/current/userguide/upgrading_version_8.html#deprecated_access_to_conventions"
        )
>>>>>>> 042823e7
        executer.expectDocumentedDeprecationWarning(
            "The org.gradle.api.plugins.Convention type has been deprecated. " +
                "This is scheduled to be removed in Gradle 9.0. " +
                "Consult the upgrading guide for further information: " +
                "https://docs.gradle.org/current/userguide/upgrading_version_8.html#deprecated_access_to_conventions"
        )
<<<<<<< HEAD

        build("help").apply {
            assertThat(
                output,
                containsString("This version of Gradle expects version '$blessedVersion' of the `kotlin-dsl` plugin but version '$testedVersion' has been applied to project ':buildSrc'. Let Gradle control the version of `kotlin-dsl` by removing any explicit `kotlin-dsl` version constraints from your build logic.")
            )

            assertThat(
                output,
                containsString("some!")
            )
        }
=======
    }

    private
    fun expectKotlinDslPluginDeprecation() {
        executer.expectDocumentedDeprecationWarning(
            "Using the `kotlin-dsl` plugin together with Kotlin Gradle Plugin < 1.8.0. " +
                "This behavior has been deprecated. " +
                "This will fail with an error in Gradle 9.0. " +
                "Please let Gradle control the version of `kotlin-dsl` by removing any explicit `kotlin-dsl` version constraints from your build logic. " +
                "Or use version $expectedKotlinDslPluginsVersion which is the expected version for this Gradle release. " +
                "If you explicitly declare which version of the Kotlin Gradle Plugin to use for your build logic, update it to >= 1.8.0. " +
                "Consult the upgrading guide for further information: " +
                "https://docs.gradle.org/current/userguide/upgrading_version_8.html#kotlin_dsl_with_kgp_lt_1_8_0"
        )
    }

    private
    fun expectForUseAtConfigurationTimeDeprecation() {
        executer.expectDocumentedDeprecationWarning(
            "The Provider.forUseAtConfigurationTime method has been deprecated. " +
                "This is scheduled to be removed in Gradle 9.0. " +
                "Simply remove the call. " +
                "Consult the upgrading guide for further information: " +
                "https://docs.gradle.org/current/userguide/upgrading_version_7.html#for_use_at_configuration_time_deprecation"
        )
>>>>>>> 042823e7
    }
}<|MERGE_RESOLUTION|>--- conflicted
+++ resolved
@@ -72,23 +72,6 @@
     }
 
     @Test
-<<<<<<< HEAD
-    fun `can run first version of kotlin-dsl plugin supporting lazy property assignment with deprecation warning`() {
-
-        assumeNonEmbeddedGradleExecuter()
-        val testedVersion = "4.0.2"
-        val blessedVersion = org.gradle.kotlin.dsl.support.expectedKotlinDslPluginsVersion
-
-        withDefaultSettingsIn("buildSrc")
-        withBuildScriptIn("buildSrc", scriptWithKotlinDslPlugin(testedVersion))
-        withFile("buildSrc/src/main/kotlin/some.gradle.kts", """println("some!")""")
-
-        withDefaultSettings()
-        withBuildScript("""plugins { id("some") }""")
-
-        executer.expectDocumentedDeprecationWarning("Internal class org.gradle.kotlin.dsl.assignment.internal.KotlinDslAssignment has been deprecated. This is scheduled to be removed in Gradle 9.0. The class was most likely loaded from `kotlin-dsl` plugin version 4.1.0 or earlier version used in the build: avoid specifying a version for `kotlin-dsl` plugin.")
-        executer.expectDocumentedDeprecationWarning("The Project.getConvention() method has been deprecated. This is scheduled to be removed in Gradle 9.0. Consult the upgrading guide for further information: https://docs.gradle.org/current/userguide/upgrading_version_8.html#deprecated_access_to_conventions")
-=======
     fun `can build plugin for oldest supported Kotlin language version`() {
 
         // Kotlin version leaks on the classpath when running embedded
@@ -165,6 +148,42 @@
         }
     }
 
+    @Test
+    fun `can run first version of kotlin-dsl plugin supporting lazy property assignment with deprecation warning`() {
+
+        assumeNonEmbeddedGradleExecuter()
+        val testedVersion = "4.0.2"
+        val blessedVersion = org.gradle.kotlin.dsl.support.expectedKotlinDslPluginsVersion
+
+        withDefaultSettingsIn("buildSrc")
+        withBuildScriptIn("buildSrc", scriptWithKotlinDslPlugin(testedVersion))
+        withFile("buildSrc/src/main/kotlin/some.gradle.kts", """println("some!")""")
+
+        withDefaultSettings()
+        withBuildScript("""plugins { id("some") }""")
+
+        executer.expectDocumentedDeprecationWarning("Internal class org.gradle.kotlin.dsl.assignment.internal.KotlinDslAssignment has been deprecated. This is scheduled to be removed in Gradle 9.0. The class was most likely loaded from `kotlin-dsl` plugin version 4.1.0 or earlier version used in the build: avoid specifying a version for `kotlin-dsl` plugin.")
+        executer.expectDocumentedDeprecationWarning("The Project.getConvention() method has been deprecated. This is scheduled to be removed in Gradle 9.0. Consult the upgrading guide for further information: https://docs.gradle.org/current/userguide/upgrading_version_8.html#deprecated_access_to_conventions")
+        executer.expectDocumentedDeprecationWarning(
+            "The org.gradle.api.plugins.Convention type has been deprecated. " +
+                "This is scheduled to be removed in Gradle 9.0. " +
+                "Consult the upgrading guide for further information: " +
+                "https://docs.gradle.org/current/userguide/upgrading_version_8.html#deprecated_access_to_conventions"
+        )
+
+        build("help").apply {
+            assertThat(
+                output,
+                containsString("This version of Gradle expects version '$blessedVersion' of the `kotlin-dsl` plugin but version '$testedVersion' has been applied to project ':buildSrc'. Let Gradle control the version of `kotlin-dsl` by removing any explicit `kotlin-dsl` version constraints from your build logic.")
+            )
+
+            assertThat(
+                output,
+                containsString("some!")
+            )
+        }
+    }
+
     private
     fun expectConventionDeprecations() {
         executer.expectDocumentedDeprecationWarning(
@@ -173,27 +192,12 @@
                 "Consult the upgrading guide for further information: " +
                 "https://docs.gradle.org/current/userguide/upgrading_version_8.html#deprecated_access_to_conventions"
         )
->>>>>>> 042823e7
         executer.expectDocumentedDeprecationWarning(
             "The org.gradle.api.plugins.Convention type has been deprecated. " +
                 "This is scheduled to be removed in Gradle 9.0. " +
                 "Consult the upgrading guide for further information: " +
                 "https://docs.gradle.org/current/userguide/upgrading_version_8.html#deprecated_access_to_conventions"
         )
-<<<<<<< HEAD
-
-        build("help").apply {
-            assertThat(
-                output,
-                containsString("This version of Gradle expects version '$blessedVersion' of the `kotlin-dsl` plugin but version '$testedVersion' has been applied to project ':buildSrc'. Let Gradle control the version of `kotlin-dsl` by removing any explicit `kotlin-dsl` version constraints from your build logic.")
-            )
-
-            assertThat(
-                output,
-                containsString("some!")
-            )
-        }
-=======
     }
 
     private
@@ -219,6 +223,5 @@
                 "Consult the upgrading guide for further information: " +
                 "https://docs.gradle.org/current/userguide/upgrading_version_7.html#for_use_at_configuration_time_deprecation"
         )
->>>>>>> 042823e7
     }
 }