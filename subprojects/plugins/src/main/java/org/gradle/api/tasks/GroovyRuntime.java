--- conflicted
+++ resolved
@@ -16,7 +16,6 @@
 package org.gradle.api.tasks;
 
 import com.google.common.collect.Iterables;
-import groovy.lang.GroovySystem;
 import org.gradle.api.Buildable;
 import org.gradle.api.GradleException;
 import org.gradle.api.Project;
@@ -131,20 +130,8 @@
 
                 if (groovyVersion.getMajor() <= 2) {
                     return inferGroovyAllClasspath(groovyJar.getDependencyNotation(), groovyVersion);
-<<<<<<< HEAD
-                } else if (groovyVersion.getMajor() == 3) {
-                    return inferGroovyClasspath("org.codehaus.groovy", groovyVersion);
                 } else {
-                    // We may already have the required pieces on classpath via localGroovy()
-                    if (groovyVersion.equals(VersionNumber.parse(GroovySystem.getVersion()))) {
-                        Set<String> groovyJarNames = groovyJarNamesFor(groovyVersion);
-                        List<File> groovyClasspath = collectJarsFromClasspath(classpath, groovyJarNames);
-                        if (groovyClasspath.size() == GROOVY_LIBS.size()) {
-                            return project.getLayout().files(groovyClasspath);
-                        }
-                    }
-
-                    return inferGroovyClasspath("org.apache.groovy", groovyVersion);
+                    return inferGroovyClasspath(groovyVersion);
                 }
             }
 
@@ -158,23 +145,6 @@
                 dependencies.add(project.getDependencies().create(notation));
             }
 
-=======
-                } else {
-                    return inferGroovyClasspath(groovyVersion);
-                }
-            }
-
-            private void addGroovyDependency(String groovyDependencyNotion, List<Dependency> dependencies, String otherDependency) {
-                String notation = groovyDependencyNotion.replace(":groovy:", ":" + otherDependency + ":");
-                addDependencyTo(dependencies, notation);
-            }
-
-            private void addDependencyTo(List<Dependency> dependencies, String notation) {
-                // project.getDependencies().create(String) seems to be the only feasible way to create a Dependency with a classifier
-                dependencies.add(project.getDependencies().create(notation));
-            }
-
->>>>>>> 6e6b5e78
             private FileCollection inferGroovyAllClasspath(String notation, VersionNumber groovyVersion) {
                 List<Dependency> dependencies = new ArrayList<>();
                 addDependencyTo(dependencies, notation);
@@ -191,12 +161,6 @@
                 return detachedRuntimeClasspath(dependencies.toArray(new Dependency[0]));
             }
 
-<<<<<<< HEAD
-            private FileCollection inferGroovyClasspath(String groupId, VersionNumber groovyVersion) {
-                return detachedRuntimeClasspath(
-                    GROOVY_LIBS.stream()
-                        .map(libName -> project.getDependencies().create(groupId + ":" + libName + ":" + groovyVersion))
-=======
             private FileCollection inferGroovyClasspath(VersionNumber groovyVersion) {
                 // We may already have the required pieces on classpath via localGroovy()
                 Set<String> groovyJarNames = groovyJarNamesFor(groovyVersion);
@@ -208,7 +172,6 @@
                 return detachedRuntimeClasspath(
                     GROOVY_LIBS.stream()
                         .map(libName -> project.getDependencies().create(groovyModuleDependency(libName, groovyVersion)))
->>>>>>> 6e6b5e78
                         .toArray(Dependency[]::new)
                 );
             }
