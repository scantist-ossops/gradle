--- conflicted
+++ resolved
@@ -72,44 +72,4 @@
             "group:projectE:[1.0]"
         )
     }
-
-<<<<<<< HEAD
-    @Issue("GRADLE-3233")
-    @FailsWithInstantExecution
-    def "publishes POM dependency for Gradle dependency with empty version"() {
-        settingsFile << "rootProject.name = 'publishTest' "
-        buildFile << """
-
-            apply plugin: 'maven-publish'
-            apply plugin: 'java-library'
-
-            group = 'org.gradle.test'
-            version = '1.9'
-
-            publishing {
-                repositories {
-                    maven { url "${mavenRepo.uri}" }
-                }
-                publications {
-                    maven(MavenPublication) {
-                        from components.java
-                    }
-                }
-            }
-
-            dependencies {
-                api "group:projectA"
-                api group:"group", name:"projectB", version:null
-            }"""
-
-        when:
-        run "publish"
-
-        then:
-        mavenModule.assertPublished()
-        mavenModule.assertApiDependencies("group:projectA:", "group:projectB:")
-    }
-
-=======
->>>>>>> bef376a1
 }